<?php

/**
 * @noinspection PhpClassHasTooManyDeclaredMembersInspection
 * @noinspection PhpMissingParamTypeInspection
 * @noinspection PhpMissingReturnTypeInspection
 * @noinspection PhpMissingFieldTypeInspection
 * @noinspection PhpMissingVisibilityInspection
 */

namespace Siel\Acumulus;

<<<<<<< HEAD
const Version = '7.0.0-alpha1';
=======
const Version = '6.4.1';
>>>>>>> bc80b2aa

namespace Siel\Acumulus\Helpers;

use InvalidArgumentException;
use ReflectionClass;
use const Siel\Acumulus\Version;

/**
 * Container defines a dependency injector pattern for this library.
 *
 * Principles
 * ----------
 * * This library is built with the idea to extract common code into base
 *   classes and have web shop specific classes extend those base classes with
 *   web shop specific overrides and implementations of abstract methods.
 * * Therefore, upon creating an instance, the most specialized class possible,
 *   will be instantiated and returned. See below how this is done.
 * * Container::getInstance() is the weakly typed instance getting method, but
 *   for almost all known classes in this library, a strongly typed getter is
 *   available as well. These getters also takes care of getting the constructor
 *   arguments.
 * * By default only a single instance is created and this instance is returned
 *   on each subsequent request for an instance of that type. The typed getters
 *   do know when this behaviour is not wanted (mostly when specific arguments
 *   have to be passed) and will create fresh instances in those cases.
 *
 * Creating the container
 * ----------------------
 * Creating the container is normally done by code in the part adhering to your
 * web shop's architecture, e.g. a controller or model. That code must pass the
 * following arguments:
 * * $shopNamespace: defines the namespace hierarchy where to look for
 *   specialized classes. This is further explained below.
 * * $language: the language to use with translating. As the container is able
 *   to pass constructor arguments all by itself, it must know the current
 *   language, as the {@see Translator} is often used as constructor argument
 *   for other objects.
 *
 * How the container finds the class to instantiate
 * ------------------------------------------------
 * Finding the most specialized class is not done via configuration, as is
 * normally done in container implementations, but via namespace hierarchy.
 *
 * Suppose you are writing code for a webshop named <MyWebShop>: place your
 * classes in the namespace \Siel\Acumulus\<MyWebShop>.
 *
 * If you want to support multiple (major) versions of your webshop, you can add
 * a "version level" to the namespace:
 * \Siel\Acumulus\<MyWebShop>\<MyWebShop><version> (note <MyWebShop> is repeated
 * as namespaces may not start with a digit). In this case you should place code
 * common for all versions in classes under \Siel\Acumulus\<MyWebShop>, but code
 * specific for a given version under
 * \Siel\Acumulus\<MyWebShop>\<MyWebShop><version>.
 *
 * The Magento and WooCommerce namespaces are examples of this.
 *
 * If your webshop is embedded in a CMS and there are multiple webshop
 * extensions for that CMS, you can add a "CMS level" to the namespace:
 * \Siel\Acumulus\<MyCMS>\<MyWebShop>[\<MyWebShop><version>]. Classes at the CMS
 * level should contain code common for the CMS, think of configuration storage,
 * logging, mailing and database access.
 *
 * The Joomla namespace is an example of this. The WooCommerce namespace could
 * be an example of this, but as currently no support for other WordPress shop
 * extensions is foreseen, the WordPress namespace was not added to the
 * hierarchy.
 *
 * At whatever level you are overriding classes from this library, you always
 * have to place them in the same sub namespace as where they are placed in this
 * library. That is, in 1 of the namespaces Config, Helpers, Invoice, or Shop.
 * Note that there should be no need to override classes in ApiClient.
 *
 * If you do not want to use \Siel\Acumulus as starting part of your namespace,
 * you may replace Siel by your own vendor name and/or your department name, but
 * it has to be followed by \Acumulus\<...>. Note that if you do so, you are
 * responsible for ensuring that your classes are autoloaded.
 *
 * Whatever hierarchy you use, the container should be informed about it by
 * passing it as the 1st constructor argument. Example:
 * If 'MyVendorName\MyDepartmentName\Acumulus\MyCMS\MyWebShop\MyWebShop2' is
 * passed as 1st constructor argument to the Container and the container is
 * asked to return a {@see \Siel\Acumulus\Invoice\Creator}, it will look for
 * the following classes:
 * 1. \MyVendorName\MyDepartmentName\Acumulus\MyCMS\MyWebShop\MyWebShop2\Invoice\Creator
 * 2. \MyVendorName\MyDepartmentName\Acumulus\MyCMS\MyWebShop\Invoice\Creator
 * 3. \MyVendorName\MyDepartmentName\Acumulus\MyCMS\Invoice\Creator
 * 4. \Siel\Acumulus\Invoice\Creator
 *
 * Customising the library
 * -----------------------
 * There might be cases where you are not implementing a new extension but are
 * using an existing extension and just want to adapt some behaviour of this
 * library to your specific situation.
 *
 * Most of these problems can be solved by reacting to one of the events
 * triggered by the Acumulus module. but if that turns out to be impossible, you
 * can define another level of namespace searching by calling
 * {@see Container::setCustomNamespace()}. This will define 1 additional
 * namespace to look for before the above list as defined by the $shopNamespace
 * argument is traversed. Taking the above example, and if you had set
 * 'MyShop\Custom' as custom namespace, the container will first look for the
 * class \MyShop\Custom\Invoice\Creator, before looking for the above list of
 * classes.
 *
 * By defining a custom namespace and placing your custom code in that
 * namespace, instead of changing the code in this library, it remains possible
 * to update this library to a newer version without loosing your
 * customisations. Note that, also in this case, you are responsible that this
 * class gets autoloaded.
 */
class Container
{
    /**
     * @var string
     *   The base directory where the Acumulus library is located. This is used
     *   to check if the file that should contain a class exists before calling
     *   class_exists(). This is not a good practice and should only be done if
     *   older autoloaders are used that generate errors or warnings if a class
     *   is not found.
     *
     *   If this contains an empty value, no check will be performed.
     */
    protected $baseDir;

    /** @const string */
    const baseNamespace = '\\Siel\\Acumulus';

    /**
     * The namespace for the current shop.
     *
     * @var string
     */
    protected $shopNamespace;

    /**
     * @var string
     *   The namespace for customisations on top of the current shop.
     */
    protected $customNamespace = '';

    /** @var array */
    protected $instances = [];

    /** @var bool */
    protected $baseTranslationsAdded = false;

    /**
     * @var string
     *   The language to display texts in.
     */
    protected $language;

    /**
     * Constructor.
     *
     * @param string $shopNamespace
     *   The most specialized namespace to start searching for extending
     *   classes. This does not have to start with Siel\Acumulus and must not
     *   start or end with a \.
     * @param string $language
     *   A language or locale code, e.g. nl, nl-NL, or en-UK. Only the first 2
     *   characters will be used.
     */
    public function __construct($shopNamespace, $language = 'nl')
    {
        $this->shopNamespace = '';
        if (strpos($shopNamespace, 'Acumulus') === false) {
            $this->shopNamespace = static::baseNamespace;
        }
        $this->shopNamespace .= '\\' . $shopNamespace;
        $this->setLanguage($language);
    }

    /**
     * @return string
     */
    public function getLanguage()
    {
        return $this->language;
    }

    /**
     * Sets the language code.
     *
     * @param string $language
     *   A language or locale code, e.g. nl, nl-NL, or en-UK. Only the first 2
     *   characters will be used.
     *
     * @return $this
     */
    public function setLanguage($language)
    {
        $this->language = substr($language, 0, 2);
        return $this;
    }

    /**
     * Sets the base directory of the Acumulus library.
     *
     * Known usages: Magento1.
     * When Magento1 runs in compiled mode, the classes as are instantiated are
     * in the includes/src directory, in a flattened structure. However, to
     * prevent errors or warnings, tryNsInstance will, before calling
     * class_exists(), first look for the existence of the class file in the
     * original directory structure. but that directory structure cannot be
     * derived by using __DIR__.
     *
     * @param string $baseDir
     *
     * @noinspection PhpUnused Used in Magento1 module.
     */
    public function setBaseDir($baseDir = null)
    {
        $this->baseDir = $baseDir === null ? dirname(__DIR__) : $baseDir;
    }

    /**
     * Sets a custom namespace for customisations on top of the current shop.
     *
     * @param string $customNamespace
     *   A custom namespace that will be searched for first, before traversing
     *   the shopNamespace hierarchy in search for a requested class.
     *   It should start with a \, but not end with it.
     *
     */
    public function setCustomNamespace($customNamespace)
    {
        $this->customNamespace = $customNamespace;
    }

    /**
     * @return \Siel\Acumulus\Helpers\Translator
     */
    public function getTranslator()
    {
        /** @var \Siel\Acumulus\Helpers\Translator $translator */
        $translator = $this->getInstance('Translator', 'Helpers', [$this->getLanguage()]);
        Translator::$instance = $translator;
        if (!$this->baseTranslationsAdded) {
            // Add some basic translations that are hard to add just-in-time.
            // @todo: add a hasTranslations interface to (largely) automate this on getInstance?
            $this->baseTranslationsAdded = true;
            try {
                $this->addTranslations('ModuleSpecificTranslations', 'Helpers');
            } catch (InvalidArgumentException $e) {}
            $this->addTranslations('ModuleTranslations', 'Shop');
            $this->addTranslations('SeverityTranslations', 'Helpers');
            $this->addTranslations('ResultTranslations', 'ApiClient');
            $this->addTranslations('ResultTranslations', 'Invoice');
        }
        return $translator;
    }

    /**
     * Adds a {@see TranslationCollection} to the {@see Translator}.
     *
     * @param string $class
     *   The name of the class to search. The class should extend
     *   {@see \Siel\Acumulus\Helpers\TranslationCollection}.
     * @param string $subNameSpace
     *   The namespace in which $class resides.
     *
     * @throws \InvalidArgumentException
     */
    public function addTranslations($class, $subNameSpace)
    {
        /** @noinspection PhpParamsInspection */
        $this->getTranslator()->add($this->getInstance($class, $subNameSpace));
    }

    /**
     * @return \Siel\Acumulus\Helpers\Log
     *
     * @noinspection PhpReturnDocTypeMismatchInspection
     */
    public function getLog()
    {
        /** @noinspection PhpIncompatibleReturnTypeInspection */
        return $this->getInstance('Log', 'Helpers', [Version]);
    }

    /**
     * @return \Siel\Acumulus\Helpers\Requirements
     *
     * @noinspection PhpReturnDocTypeMismatchInspection
     */
    public function getRequirements()
    {
        /** @noinspection PhpIncompatibleReturnTypeInspection */
        return $this->getInstance('Requirements', 'Helpers');
    }

    /**
     * @return \Siel\Acumulus\Helpers\Countries
     *
     * @noinspection PhpReturnDocTypeMismatchInspection
     */
    public function getCountries()
    {
        /** @noinspection PhpIncompatibleReturnTypeInspection */
        return $this->getInstance('Countries', 'Helpers');
    }

    /**
     * @return \Siel\Acumulus\Helpers\Mailer
     *
     * @noinspection PhpReturnDocTypeMismatchInspection
     */
    public function getMailer()
    {
        /** @noinspection PhpIncompatibleReturnTypeInspection */
        return $this->getInstance('Mailer', 'Helpers', [$this->getConfig(), $this->getTranslator(), $this->getLog()]);
    }

    /**
     * @return \Siel\Acumulus\Helpers\Token
     *
     * @noinspection PhpReturnDocTypeMismatchInspection
     */
    public function getToken()
    {
        /** @noinspection PhpIncompatibleReturnTypeInspection */
        return $this->getInstance('Token', 'Helpers', [$this->getLog()]);
    }

    /**
     * @return \Siel\Acumulus\Helpers\FormHelper
     *
     * @noinspection PhpReturnDocTypeMismatchInspection
     */
    public function getFormHelper()
    {
        /** @noinspection PhpIncompatibleReturnTypeInspection */
        return $this->getInstance('FormHelper', 'Helpers', [$this->getTranslator()]);
    }

    /**
     * @param bool $newInstance
     *
     * @return \Siel\Acumulus\Helpers\FormRenderer
     *
     * @noinspection PhpReturnDocTypeMismatchInspection
     */
    public function getFormRenderer($newInstance = false)
    {
        /** @noinspection PhpIncompatibleReturnTypeInspection */
        return $this->getInstance('FormRenderer', 'Helpers', [], $newInstance);
    }

    /**
     * @return \Siel\Acumulus\Helpers\FormMapper
     *
     * @noinspection PhpReturnDocTypeMismatchInspection
     * @noinspection PhpUnused
     */
    public function getFormMapper()
    {
        /** @noinspection PhpIncompatibleReturnTypeInspection */
        return $this->getInstance('FormMapper', 'Helpers', [$this->getLog()]);
    }

    /**
     * @return \Siel\Acumulus\ApiClient\Acumulus
     *
     * @noinspection PhpReturnDocTypeMismatchInspection
     */
    public function getAcumulusApiClient()
    {
        /** @noinspection PhpIncompatibleReturnTypeInspection */
        return $this->getInstance('Acumulus', 'ApiClient', [$this, $this->getConfig()]);
    }

    /**
     * Creates and returns a new \Siel\Acumulus\ApiClient\Result instance.
     *
     * @return \Siel\Acumulus\ApiClient\Result
     *
     * @noinspection PhpReturnDocTypeMismatchInspection
     */
    public function getResult()
    {
        /** @noinspection PhpIncompatibleReturnTypeInspection */
        return $this->getInstance('Result', 'ApiClient', [], true);
    }

    /**
     * @return \Siel\Acumulus\ApiClient\AcumulusRequest
     *
     * @noinspection PhpReturnDocTypeMismatchInspection
     */
    public function getAcumulusRequest()
    {
        /** @noinspection PhpIncompatibleReturnTypeInspection */
        return $this->getInstance('AcumulusRequest', 'ApiClient', [$this, $this->getConfig(), $this->getLanguage(), $this->getLog()]);
    }

    /**
     * Creates a new wrapper object for the given invoice source.
     *
     * @param string $invoiceSourceType
     *   The type of the invoice source to create.
     * @param int|object|array $invoiceSourceOrId
     *   The invoice source itself or its id to create a
     *   \Siel\Acumulus\Invoice\Source instance for.
     *
     * @return \Siel\Acumulus\Invoice\Source
     *   A wrapper object around a shop specific invoice source object.
     *
     * @noinspection PhpReturnDocTypeMismatchInspection
     */
    public function getSource($invoiceSourceType, $invoiceSourceOrId)
    {
        /** @noinspection PhpIncompatibleReturnTypeInspection */
        return $this->getInstance('Source', 'Invoice', [$invoiceSourceType, $invoiceSourceOrId], true);
    }

    /**
     * Returns a new Acumulus invoice-add service result instance.
     *
     * @param string $trigger
     *   A string indicating the situation that triggered the need to get a new
     *   instance.
     *
     * @return \Siel\Acumulus\Invoice\Result
     *   A wrapper object around an Acumulus invoice-add service result.
     *
     * @noinspection PhpReturnDocTypeMismatchInspection
     */
    public function getInvoiceResult($trigger)
    {
        /** @noinspection PhpIncompatibleReturnTypeInspection */
        return $this->getInstance('Result', 'Invoice', [$trigger], true);
    }

    /**
     * @return \Siel\Acumulus\Invoice\Completor
     *
     * @noinspection PhpReturnDocTypeMismatchInspection
     */
    public function getCompletor()
    {
        /** @noinspection PhpIncompatibleReturnTypeInspection */
        return $this->getInstance('Completor', 'Invoice', [
            $this->getCompletorInvoiceLines(),
            $this->getCompletorStrategyLines(),
            $this->getCountries(),
            $this->getAcumulusApiClient(),
            $this->getConfig(),
            $this->getTranslator(),
            $this->getLog(),
        ], true);
    }

    /**
     * @return \Siel\Acumulus\Invoice\CompletorInvoiceLines
     *
     * @noinspection PhpReturnDocTypeMismatchInspection
     */
    public function getCompletorInvoiceLines()
    {
        /** @noinspection PhpIncompatibleReturnTypeInspection */
        return $this->getInstance('CompletorInvoiceLines', 'Invoice', [$this->getFlattenerInvoiceLines(), $this->getConfig()]);
    }

    /**
     * @return \Siel\Acumulus\Invoice\FlattenerInvoiceLines
     *
     * @noinspection PhpReturnDocTypeMismatchInspection
     */
    public function getFlattenerInvoiceLines()
    {
        /** @noinspection PhpIncompatibleReturnTypeInspection */
        return $this->getInstance('FlattenerInvoiceLines', 'Invoice', [$this->getConfig()]);
    }

    /**
     * @return \Siel\Acumulus\Invoice\CompletorStrategyLines
     *
     * @noinspection PhpReturnDocTypeMismatchInspection
     */
    public function getCompletorStrategyLines()
    {
        /** @noinspection PhpIncompatibleReturnTypeInspection */
        return $this->getInstance('CompletorStrategyLines', 'Invoice', [$this->getConfig(), $this->getTranslator()]);
    }

    /**
     * @return \Siel\Acumulus\Invoice\Creator
     *
     * @noinspection PhpReturnDocTypeMismatchInspection
     */
    public function getCreator()
    {
        /** @noinspection PhpIncompatibleReturnTypeInspection */
        return $this->getInstance('Creator', 'Invoice',
            [$this->getToken(), $this->getCountries(), $this->getShopCapabilities(), $this, $this->getConfig(), $this->getTranslator(), $this->getLog()]);
    }

    /**
     * @return \Siel\Acumulus\Config\Config
     */
    public function getConfig()
    {
        static $is1stTime = true;

        $log = $this->getLog();
        /** @var \Siel\Acumulus\Config\Config $config */
        $config = $this->getInstance('Config', 'Config', [$this->getConfigStore(), $this->getShopCapabilities(), $this, $this->getTranslator(), $log]);
        if ($is1stTime) {
            $pluginSettings = $config->getPluginSettings();
            $log->setLogLevel($pluginSettings['logLevel']);
            $is1stTime = false;
        }
        return $config;
    }

    /**
     * @return \Siel\Acumulus\Config\ConfigStore
     *
     * @noinspection PhpReturnDocTypeMismatchInspection
     */
    public function getConfigStore()
    {
        /** @noinspection PhpIncompatibleReturnTypeInspection */
        return $this->getInstance('ConfigStore', 'Config');
    }

    /**
     * @return \Siel\Acumulus\Config\ShopCapabilities
     *
     * @noinspection PhpReturnDocTypeMismatchInspection
     */
    public function getShopCapabilities()
    {
        /** @noinspection PhpIncompatibleReturnTypeInspection */
        return $this->getInstance('ShopCapabilities', 'Config', [$this->shopNamespace, $this->getTranslator(), $this->getLog()]);
    }

    /**
     * @return \Siel\Acumulus\Shop\InvoiceManager
     *
     * @noinspection PhpReturnDocTypeMismatchInspection
     */
    public function getInvoiceManager()
    {
        /** @noinspection PhpIncompatibleReturnTypeInspection */
        return $this->getInstance('InvoiceManager', 'Shop', [$this]);
    }

    /**
     * @return \Siel\Acumulus\Shop\AcumulusEntryManager
     *
     * @noinspection PhpReturnDocTypeMismatchInspection
     */
    public function getAcumulusEntryManager()
    {
        /** @noinspection PhpIncompatibleReturnTypeInspection */
        return $this->getInstance('AcumulusEntryManager', 'Shop', [$this, $this->getLog()]);
    }

    /**
     * Returns a new \Siel\Acumulus\Shop\AcumulusEntry instance.
     *
     * @param array|object $record
     *   The Acumulus entry data to populate the object with.
     *
     * @return \Siel\Acumulus\Shop\AcumulusEntry
     *
     * @noinspection PhpReturnDocTypeMismatchInspection
     */
    public function getAcumulusEntry($record)
    {
        /** @noinspection PhpIncompatibleReturnTypeInspection */
        return $this->getInstance('AcumulusEntry', 'Shop', [$record], true);
    }

    /**
     * Returns a form instance of the given type.
     *
     * @param string $type
     *   The type of form requested.
     *
     * @return \Siel\Acumulus\Helpers\Form
     *
     * @noinspection PhpReturnDocTypeMismatchInspection
     */
    public function getForm($type)
    {
        $arguments = [];
        switch (strtolower($type)) {
            case 'register':
                $class = 'Register';
                $arguments[] = $this->getAcumulusApiClient();
                break;
            case 'config':
                $class = 'Config';
                $arguments[] = $this->getAcumulusApiClient();
                break;
            case 'advanced':
                $class = 'AdvancedConfig';
                $arguments[] = $this->getAcumulusApiClient();
                break;
            case 'batch':
                $class = 'Batch';
                $arguments[] = $this->getInvoiceManager();
                $arguments[] = $this->getAcumulusApiClient();
                break;
            case 'invoice':
                $class = 'InvoiceStatus';
                $arguments[] = $this->getInvoiceManager();
                $arguments[] = $this->getAcumulusEntryManager();
                $arguments[] = $this->getAcumulusApiClient();
                $arguments[] = $this;
                break;
            case 'rate':
                $class = 'RatePlugin';
                break;
            default;
                throw new InvalidArgumentException("Unknown form type $type");
        }
        $arguments = array_merge($arguments, [
            $this->getFormHelper(),
            $this->getShopCapabilities(),
            $this->getConfig(),
            $this->getTranslator(),
            $this->getLog(),
        ]);
        /** @noinspection PhpIncompatibleReturnTypeInspection */
        return $this->getInstance($class . 'Form', 'Shop', $arguments);
    }

    /** @noinspection PhpDocMissingThrowsInspection */
    /**
     * Returns an instance of the given class.
     *
     * This method should normally be avoided, use the get{Class}() methods as
     * they know (and hide) what arguments to inject into the constructor.
     *
     * The class is looked for in multiple namespaces, starting with the
     * $customNameSpace properties, continuing with the $shopNamespace property
     * and finally the base namespace (\Siel\Acumulus).
     *
     * Normally, only 1 instance is created per class but the $newInstance
     * argument can be used to change this behavior.
     *
     * @param string $class
     *   The name of the class without namespace. The class is searched for in
     *   multiple namespaces, see above.
     * @param string $subNamespace
     *   The sub namespace (within the namespaces tried) in which the class
     *   resides.
     * @param array $constructorArgs
     *   A list of arguments to pass to the constructor, may be an empty array.
     * @param bool $newInstance
     *   Whether to create a new instance (true) or reuse an already existing
     *   instance (false, default)
     *
     * @return object
     *
     * @throws \InvalidArgumentException
     */
    public function getInstance($class, $subNamespace, array $constructorArgs = [], $newInstance = false)
    {
        $instanceKey = "$subNamespace\\$class";
        if (!isset($this->instances[$instanceKey]) || $newInstance) {
            // Try custom namespace.
            if (!empty($this->customNamespace)) {
                $fqClass = $this->tryNsInstance($class, $subNamespace, $this->customNamespace);
            }

            // Try the namespace passed to the constructor and any parent
            // namespaces, but stop at Acumulus.
            $namespaces = explode('\\', $this->shopNamespace);
            while (empty($fqClass) && !empty($namespaces)) {
                if (end($namespaces) === 'Acumulus') {
                    // Base level is always \Siel\Acumulus, even if
                    // \MyVendorName\Acumulus\MyWebShop was set as shopNamespace.
                    $namespace = static::baseNamespace;
                    $namespaces = [];
                } else {
                    $namespace = implode('\\', $namespaces);
                    array_pop($namespaces);
                }
                $fqClass = $this->tryNsInstance($class, $subNamespace, $namespace);
            }

            if (empty($fqClass)) {
                throw new InvalidArgumentException("Class $class not found in namespace $subNamespace");
            }

            // Create a new instance.
            // As PHP5.3 produces a fatal error when a class has no constructor
            // and newInstanceArgs() is called, we have to differentiate between
            // no arguments and arguments.
            if (count($constructorArgs) === 0) {
                $this->instances[$instanceKey] = new $fqClass();
            } else {
                /** @noinspection PhpUnhandledExceptionInspection */
                $reflector = new ReflectionClass($fqClass);
                /** @noinspection PhpUnhandledExceptionInspection */
                $this->instances[$instanceKey] = $reflector->newInstanceArgs($constructorArgs);
            }
        }
        return $this->instances[$instanceKey];
    }

    /**
     * Tries to find a class in the given namespace.
     *
     * @param $class
     *   The class to find.
     * @param $subNamespace
     *   The sub namespace to add to the namespace.
     * @param $namespace
     *   The namespace to search in.
     *
     * @return string
     *   The full name of the class or the empty string if it does not exist in
     *   the given namespace.
     */
    protected function tryNsInstance($class, $subNamespace, $namespace)
    {
        $fqClass = $this->getFqClass($class, $subNamespace, $namespace);
        // Checking if the file exists prevents warnings in Magento whose own
        // autoloader logs warnings when a class cannot be loaded.
        return (empty($this->baseDir) || is_readable($this->getFileName($fqClass))) && class_exists($fqClass) ? $fqClass : '';
    }

    /**
     * Returns the fully qualified class name.
     *
     * @param string $class
     *   The name of the class without any namespace part.
     * @param string $subNamespace
     *   The sub namespace where the class belongs to, e.g. helpers, invoice or
     *   shop.
     * @param string $namespace
     *   THe "base" namespace where the class belongs to
     *
     * @return string
     *   The fully qualified class name based on the base namespace, sub
     *   namespace and the class name.
     */
    protected function getFqClass($class, $subNamespace, $namespace)
    {
        return $namespace . '\\' . $subNamespace . '\\' . $class;
    }

    /**
     * Returns the file name (including path) where the given class resides.
     *
     * @param string $fqClass
     *   Fully qualified class name.
     *
     * @return string
     *   The file name (including path) where the given class resides.
     */
    protected function getFileName($fqClass)
    {
        return $this->baseDir . str_replace('\\',DIRECTORY_SEPARATOR, substr($fqClass, strlen(static::baseNamespace))) . '.php';
    }
}<|MERGE_RESOLUTION|>--- conflicted
+++ resolved
@@ -10,11 +10,7 @@
 
 namespace Siel\Acumulus;
 
-<<<<<<< HEAD
 const Version = '7.0.0-alpha1';
-=======
-const Version = '6.4.1';
->>>>>>> bc80b2aa
 
 namespace Siel\Acumulus\Helpers;
 
@@ -37,9 +33,10 @@
  *   available as well. These getters also takes care of getting the constructor
  *   arguments.
  * * By default only a single instance is created and this instance is returned
- *   on each subsequent request for an instance of that type. The typed getters
- *   do know when this behaviour is not wanted (mostly when specific arguments
- *   have to be passed) and will create fresh instances in those cases.
+ *   on each subsequent request for an instance of that type. The strongly typed
+ *   getters do know when this behaviour is not wanted (mostly when specific
+ *   arguments have to be passed) and will create fresh instances in those
+ *   cases.
  *
  * Creating the container
  * ----------------------
@@ -114,10 +111,10 @@
  * can define another level of namespace searching by calling
  * {@see Container::setCustomNamespace()}. This will define 1 additional
  * namespace to look for before the above list as defined by the $shopNamespace
- * argument is traversed. Taking the above example, and if you had set
- * 'MyShop\Custom' as custom namespace, the container will first look for the
- * class \MyShop\Custom\Invoice\Creator, before looking for the above list of
- * classes.
+ * argument is traversed. Taking the above example, and if you would have set
+ * 'MyShop\Custom' as custom namespace, the container
+ * will first look for the class \MyShop\Custom\Invoice\Creator, before
+ * looking for the above list of classes.
  *
  * By defining a custom namespace and placing your custom code in that
  * namespace, instead of changing the code in this library, it remains possible
@@ -132,7 +129,7 @@
      *   The base directory where the Acumulus library is located. This is used
      *   to check if the file that should contain a class exists before calling
      *   class_exists(). This is not a good practice and should only be done if
-     *   older autoloaders are used that generate errors or warnings if a class
+     *   older auto loaders are used that generate errors or warnings if a class
      *   is not found.
      *
      *   If this contains an empty value, no check will be performed.
