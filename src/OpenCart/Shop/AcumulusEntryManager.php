<?php
/**
 * @noinspection PhpMultipleClassDeclarationsInspection
 * @noinspection SqlDialectInspection
 */

namespace Siel\Acumulus\OpenCart\Shop;

use DB;
use Siel\Acumulus\Api;
use Siel\Acumulus\Helpers\Container;
use Siel\Acumulus\Helpers\Log;
use Siel\Acumulus\Invoice\Source;
use Siel\Acumulus\OpenCart\Helpers\Registry;
use Siel\Acumulus\Shop\AcumulusEntryManager as BaseAcumulusEntryManager;
use Siel\Acumulus\Shop\AcumulusEntry as BaseAcumulusEntry;

/**
 * Implements the OpenCart specific acumulus entry model class.
 *
 * SECURITY REMARKS
 * ----------------
 * In OpenCart saving and querying acumulus entries is done via self
 * constructed queries, therefore this class takes care of sanitizing itself.
 * - Numbers are cast by using numeric formatters (like %u, %d, %f) with
 *   sprintf().
 * - Strings are escaped using the escape() method of the DB driver class
 *   (unless they are hard coded).
 * Note that:
 * - $invoiceSource, $created and $updated are set in calling code, and can
 *   thus be considered trusted, but are still escaped or cast.
 * - $entryId and $token come from outside, from the Acumulus API, and must
 *   thus be handled as untrusted.
 */
class AcumulusEntryManager extends BaseAcumulusEntryManager
{
    /** @var string */
    protected $tableName;

    /**
     * {@inheritdoc}
     */
    public function __construct(Container $container, Log $log)
    {
        parent::__construct($container, $log);
        $this->tableName = DB_PREFIX . 'acumulus_entry';
    }

    /**
     * {@inheritdoc}
     */
    public function getByEntryId($entryId)
    {
        /** @var \stdClass $result  (documentation error in DB) */
        $result = $this->getDb()->query(sprintf(
            "SELECT * FROM `%s` WHERE entry_id %s %s",
            $this->tableName,
            $entryId === null ? 'is' : '=',
            $entryId === null ? 'null' : (string) (int) $entryId
        ));
        return $this->convertDbResultToAcumulusEntries($result->rows);
    }

    /**
     * {@inheritdoc}
     */
    public function getByInvoiceSource(Source $invoiceSource, $ignoreLock = true)
    {
        /** @var \stdClass $result  (documentation error in DB) */
        $result = $this->getDb()->query(sprintf(
            "SELECT * FROM `%s` WHERE source_type = '%s' AND source_id = %u",
            $this->tableName,
            $this->getDb()->escape($invoiceSource->getType()),
            $invoiceSource->getId()
        ));
        return $this->convertDbResultToAcumulusEntries($result->rows, $ignoreLock);
    }

    /**
     * {@inheritdoc}
     */
    protected function insert(Source $invoiceSource, $entryId, $token, $created): bool
    {
        if ($invoiceSource->getType() === Source::Order) {
            $order = $invoiceSource->getSource();
            $storeId = $order['store_id'];
        } else {
            $storeId = 0;
        }
        return (bool) $this->getDb()->query(sprintf(
            "INSERT INTO `%s` (store_id, entry_id, token, source_type, source_id, updated) VALUES (%u, %s, %s, '%s', %u, '%s')",
            $this->tableName,
            $storeId,
            $entryId === null ? 'null' : (string) (int) $entryId,
            $token === null ? 'null' : ("'" . $this->getDb()->escape($token) . "'"),
            $this->getDb()->escape($invoiceSource->getType()),
            $invoiceSource->getId(),
            $this->getDb()->escape($created)
        ));
    }

    /**
     * {@inheritdoc}
     */
    protected function update(BaseAcumulusEntry $entry, $entryId, $token, $updated): bool
    {
        $record = $entry->getRecord();
        return (bool) $this->getDb()->query(sprintf(
            "UPDATE `%s` SET entry_id = %s, token = %s, updated = '%s' WHERE id = %u",
            $this->tableName,
            $entryId === null ? 'null' : (string) (int) $entryId,
            $token === null ? 'null' : "'" . $this->getDb()->escape($token) . "'",
            $this->getDb()->escape($updated),
            $record['id']
        ));
    }

    /**
     * {@inheritdoc}
     */
    public function delete(BaseAcumulusEntry $entry): bool
    {
        $record = $entry->getRecord();
        return (bool) $this->getDb()->query(sprintf(
            "DELETE FROM `%s` WHERE id = %u",
            $this->tableName,
            $record['id']
        ));
    }

    /**
     * Helper method to get the db object.
     *
     * @return \DB
     */
    protected function getDb(): DB
    {
        return Registry::getInstance()->db;
    }

    /**
     * {@inheritdoc}
     */
    protected function sqlNow()
    {
        return date(Api::Format_TimeStamp);
    }

    /**
     * {@inheritdoc}
     */
    public function install(): bool
    {
        $queryResult = $this->getDb()->query("show tables like '$this->tableName'");
        $tableExists = !empty($queryResult->num_rows);
        if (!$tableExists) {
            // Table does not exist: create it.
            $result = $this->createTable();
        } else {
            // Table does exist: but in old or current data model?
            $columnExists = $this->getDb()->query("show columns from `$this->tableName` like 'source_type'");
            $columnExists = !empty($columnExists->num_rows);
            if (!$columnExists) {
                // Table exists but in old data model: alter table
                // Rename currently existing table.
                $oldTableName = $this->tableName . '_old';
                $result = $this->getDb()->query("ALTER TABLE `$this->tableName` RENAME `$oldTableName`;");

                // Create table in new data model.
                $result = $this->createTable() && $result;

                // Copy data from old to new table.
                // Orders only, credit slips were not supported in that version.
                // Nor did we support multi store shops (though a join could add that).
                $result = $result && $this->getDb()->query("insert into `$this->tableName`
                    (entry_id, token, source_type, source_id, created, updated)
                    select entry_id, token, 'Order' as source_type, order_id as source_id, created, updated
                    from `$oldTableName``;");

                // Delete old table.
                $result = $result && $this->getDb()->query("DROP TABLE `$oldTableName`");
            } else {
                // Table exists in current data model.
                $result = true;
            }
        }
        return $result;
    }

    /**
     * {@inheritdoc}
     */
    public function uninstall(): bool
    {
        return (bool) $this->getDb()->query("DROP TABLE `$this->tableName`");
    }

<<<<<<< HEAD
    protected function createTable(): bool
=======
    /**
     * Creates the acumulus_entry table.
     *
     * For some background info about 2 timestamp columns see:
     * - {@see https://dev.mysql.com/doc/relnotes/mysql/5.6/en/news-5-6-5.html#mysqld-5-6-5-data-types}.
     * - {@see https://dev.mysql.com/doc/refman/5.6/en/timestamp-initialization.html}.
     * - {@see https://dev.mysql.com/doc/refman/8.0/en/sql-mode.html#sqlmode_no_zero_date}.
     *
     * @return bool
     *   Success.
     *
     * @throws \Exception
     */
    protected function createTable()
>>>>>>> 0c23073c
    {
        return (bool) $this->getDb()->query("CREATE TABLE IF NOT EXISTS `$this->tableName` (
            `id` int(11) NOT NULL AUTO_INCREMENT,
            `store_id` int(11) NOT NULL DEFAULT '0',
            `entry_id` int(11) DEFAULT NULL,
            `token` char(32) DEFAULT NULL,
            `source_type` varchar(32) NOT NULL,
            `source_id` int(11) NOT NULL,
            `created` timestamp NOT NULL DEFAULT CURRENT_TIMESTAMP,
            `updated` timestamp NOT NULL DEFAULT CURRENT_TIMESTAMP ON UPDATE CURRENT_TIMESTAMP,
            PRIMARY KEY (`id`),
            UNIQUE INDEX `acumulus_idx_entry_id` (`entry_id`),
            UNIQUE INDEX `acumulus_idx_source` (`source_id`, `source_type`)
            )");
    }

    /**
     * {@inheritDoc}
     */
    public function upgrade($currentVersion)
    {
        $result = true;

        if (version_compare($currentVersion, '4.4.0', '<')) {
            $result = $this->getDb()->query("ALTER TABLE `$this->tableName`
                CHANGE COLUMN `entry_id` `entry_id` INT(11) NULL DEFAULT NULL,
                CHANGE COLUMN `token` `token` CHAR(32) NULL DEFAULT NULL");
        }

        // Drop and recreate index (to make it non-unique).
        if (version_compare($currentVersion, '6.0.0', '<')) {
            $result = $this->getDb()->query("ALTER TABLE `$this->tableName` DROP INDEX `acumulus_idx_entry_id`")
                  AND $this->getDb()->query("CREATE INDEX `acumulus_idx_entry_id` ON `$this->tableName` (`entry_id`)");
        }

        return $result;
    }
}<|MERGE_RESOLUTION|>--- conflicted
+++ resolved
@@ -195,9 +195,6 @@
         return (bool) $this->getDb()->query("DROP TABLE `$this->tableName`");
     }
 
-<<<<<<< HEAD
-    protected function createTable(): bool
-=======
     /**
      * Creates the acumulus_entry table.
      *
@@ -211,8 +208,7 @@
      *
      * @throws \Exception
      */
-    protected function createTable()
->>>>>>> 0c23073c
+    protected function createTable(): bool
     {
         return (bool) $this->getDb()->query("CREATE TABLE IF NOT EXISTS `$this->tableName` (
             `id` int(11) NOT NULL AUTO_INCREMENT,
