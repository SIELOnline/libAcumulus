--- conflicted
+++ resolved
@@ -150,22 +150,6 @@
      */
     public function install(): bool
     {
-<<<<<<< HEAD
-        return $this->getDb()->execute("CREATE TABLE IF NOT EXISTS `$this->tableName` (
-        `id` int(11) UNSIGNED NOT NULL AUTO_INCREMENT,
-        `id_shop` int(11) UNSIGNED NOT NULL DEFAULT '1',
-        `id_shop_group` int(11) UNSIGNED NOT NULL DEFAULT '1',
-        `id_entry` int(11) UNSIGNED DEFAULT NULL,
-        `token` char(32) DEFAULT NULL,
-        `source_type` varchar(32) NOT NULL,
-        `source_id` int(11) UNSIGNED NOT NULL,
-        `created` timestamp DEFAULT CURRENT_TIMESTAMP,
-        `updated` timestamp NOT NULL,
-        PRIMARY KEY (`id`),
-        UNIQUE INDEX `acumulus_idx_entry_id` (`id_entry`),
-        UNIQUE INDEX `acumulus_idx_source` (`source_id`, `source_type`)
-        )");
-=======
         return $this->getDb()->execute(
         "CREATE TABLE IF NOT EXISTS `{$this->tableName}` (
             `id` int(11) UNSIGNED NOT NULL AUTO_INCREMENT,
@@ -182,7 +166,6 @@
             UNIQUE INDEX `acumulus_idx_source` (`source_id`, `source_type`)
             )"
         );
->>>>>>> 0c23073c
     }
 
     /**
